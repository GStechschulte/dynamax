--- conflicted
+++ resolved
@@ -150,12 +150,8 @@
             return params, lp
 
         log_probs = []
-<<<<<<< HEAD
-        pbar = trange(num_iters) if verbose else range(num_iters)
-=======
-        params = initial_params
+        params = params
         pbar = progress_bar(range(num_iters)) if verbose else range(num_iters)
->>>>>>> 99b8829c
         for _ in pbar:
             params, marginal_loglik = em_step(params)
             log_probs.append(marginal_loglik)
